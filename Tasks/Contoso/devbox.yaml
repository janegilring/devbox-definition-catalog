<<<<<<< HEAD
name: Contoso
image: microsoftvisualstudio_windowsplustools_base-win11-gen2
hostInformation: general_i_8c32gb256ssd_v2
setupTasks:
  - task: vscode/winget
    inputs:
      package: Microsoft.VisualStudioCode
  - task: azd/winget
    inputs:
      package: Microsoft.Azd
  - task: azcli/winget
    inputs:
      package: Microsoft.AzureCLI
  - task: ps7/winget
    inputs:
      package: Microsoft.PowerShell
  - task: script/powershell
    description: print information
    inputs:
      command: Write-Output "Running as $(whoami)"| Out-File C:\DeployAgent\test.log
=======
$schema: "1.0"
name: contoso
tasks:
  - name: choco
    parameters:
      package: python3
      version: 3.11.0
  - name: powershell
    parameters:
      command: |
        # Install robot framework
        python.exe -m pip install --upgrade pip;
        pip install robotframework
  - name: powershell
    parameters:
      command: |
        # Install WSL2 distros
        wsl --install -d Ubuntu-22.04;

        # Install VSCode extensions
        code --install-extension ms-python.python;
        code --install-extension ms-vscode-remote.remote-wsl;
        code --install-extension d-biehl.robotcode
      runAsUser: true
>>>>>>> c78e464b
<|MERGE_RESOLUTION|>--- conflicted
+++ resolved
@@ -1,4 +1,3 @@
-<<<<<<< HEAD
 name: Contoso
 image: microsoftvisualstudio_windowsplustools_base-win11-gen2
 hostInformation: general_i_8c32gb256ssd_v2
@@ -18,30 +17,4 @@
   - task: script/powershell
     description: print information
     inputs:
-      command: Write-Output "Running as $(whoami)"| Out-File C:\DeployAgent\test.log
-=======
-$schema: "1.0"
-name: contoso
-tasks:
-  - name: choco
-    parameters:
-      package: python3
-      version: 3.11.0
-  - name: powershell
-    parameters:
-      command: |
-        # Install robot framework
-        python.exe -m pip install --upgrade pip;
-        pip install robotframework
-  - name: powershell
-    parameters:
-      command: |
-        # Install WSL2 distros
-        wsl --install -d Ubuntu-22.04;
-
-        # Install VSCode extensions
-        code --install-extension ms-python.python;
-        code --install-extension ms-vscode-remote.remote-wsl;
-        code --install-extension d-biehl.robotcode
-      runAsUser: true
->>>>>>> c78e464b
+      command: Write-Output "Running as $(whoami)"| Out-File C:\DeployAgent\test.log